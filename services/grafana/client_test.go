--- conflicted
+++ resolved
@@ -59,11 +59,7 @@
 			clientError, _ := errors.Cause(err).(*clientError)
 			require.NotNil(t, clientError, "got role %s", role)
 			assert.Equal(t, 401, clientError.Code)
-<<<<<<< HEAD
-			assert.Equal(t, `{\n  \"message\": \"Unauthorized\"\n}\n`, clientError.Body)
-=======
 			assert.Equal(t, "{\n  \"message\": \"Unauthorized\"\n}\n", clientError.Body)
->>>>>>> b741e39a
 			assert.Equal(t, `Unauthorized`, clientError.ErrorMessage)
 			assert.Equal(t, none, role)
 			assert.Equal(t, "None", role.String())
