--- conflicted
+++ resolved
@@ -21,14 +21,10 @@
 )
 
 // ErrSTTDisabled means that STT checks are disabled and can't be executed.
-<<<<<<< HEAD
-var ErrSTTDisabled = errors.New("STT is disabled")
-=======
 var ErrSTTDisabled = errors.New("STT is disabled")
 
 // ErrAlertingDisabled means Integrated Alerting is disabled and IA APIs can't be executed.
 var ErrAlertingDisabled = errors.New("Alerting is disabled")
 
 // ErrFailedToGetToken means it failed to get user's token. Most likely due to the fact user is not logged in using Percona Account.
-var ErrFailedToGetToken = errors.New("failed to get token")
->>>>>>> 35d1183c
+var ErrFailedToGetToken = errors.New("failed to get token")