--- conflicted
+++ resolved
@@ -58,87 +58,7 @@
 
 // StartBackup starts on-demand backup.
 func (s *BackupsService) StartBackup(ctx context.Context, req *backupv1beta1.StartBackupRequest) (*backupv1beta1.StartBackupResponse, error) {
-<<<<<<< HEAD
 	artifactID, err := s.backupsLogicService.PerformBackup(ctx, req.ServiceId, req.LocationId, req.Name, "")
-=======
-	var err error
-	var artifact *models.Artifact
-	var location *models.BackupLocation
-	var svc *models.Service
-	var job *models.JobResult
-	var config *models.DBConfig
-
-	errTX := s.db.InTransactionContext(ctx, nil, func(tx *reform.TX) error {
-		svc, err = models.FindServiceByID(tx.Querier, req.ServiceId)
-		if err != nil {
-			return err
-		}
-
-		location, err = models.FindBackupLocationByID(tx.Querier, req.LocationId)
-		if err != nil {
-			return err
-		}
-
-		var dataModel models.DataModel
-		var jobType models.JobType
-		switch svc.ServiceType {
-		case models.MySQLServiceType:
-			dataModel = models.PhysicalDataModel
-			jobType = models.MySQLBackupJob
-		case models.MongoDBServiceType:
-			dataModel = models.LogicalDataModel
-			jobType = models.MongoDBBackupJob
-		case models.PostgreSQLServiceType,
-			models.ProxySQLServiceType,
-			models.HAProxyServiceType,
-			models.ExternalServiceType:
-			return status.Errorf(codes.Unimplemented, "unimplemented service: %s", svc.ServiceType)
-		default:
-			return status.Errorf(codes.Unknown, "unknown service: %s", svc.ServiceType)
-		}
-
-		artifact, err = models.CreateArtifact(tx.Querier, models.CreateArtifactParams{
-			Name:       req.Name,
-			Vendor:     string(svc.ServiceType),
-			LocationID: location.ID,
-			ServiceID:  svc.ServiceID,
-			DataModel:  dataModel,
-			Status:     models.PendingBackupStatus,
-		})
-		if err != nil {
-			return err
-		}
-
-		job, config, err = s.prepareBackupJob(tx.Querier, svc, artifact.ID, jobType)
-		if err != nil {
-			return err
-		}
-		return nil
-	})
-	if errTX != nil {
-		return nil, errTX
-	}
-
-	locationConfig := &models.BackupLocationConfig{
-		PMMServerConfig: location.PMMServerConfig,
-		PMMClientConfig: location.PMMClientConfig,
-		S3Config:        location.S3Config,
-	}
-
-	switch svc.ServiceType {
-	case models.MySQLServiceType:
-		err = s.jobsService.StartMySQLBackupJob(job.ID, job.PMMAgentID, 0, req.Name, config, locationConfig)
-	case models.MongoDBServiceType:
-		err = s.jobsService.StartMongoDBBackupJob(job.ID, job.PMMAgentID, 0, req.Name, config, locationConfig)
-	case models.PostgreSQLServiceType,
-		models.ProxySQLServiceType,
-		models.HAProxyServiceType,
-		models.ExternalServiceType:
-		return nil, status.Errorf(codes.Unimplemented, "unimplemented service: %s", svc.ServiceType)
-	default:
-		return nil, status.Errorf(codes.Unknown, "unknown service: %s", svc.ServiceType)
-	}
->>>>>>> 0b17aab7
 	if err != nil {
 		return nil, err
 	}
@@ -225,60 +145,7 @@
 	}, nil
 }
 
-<<<<<<< HEAD
-=======
-func (s *BackupsService) prepareBackupJob(
-	q *reform.Querier,
-	service *models.Service,
-	artifactID string,
-	jobType models.JobType,
-) (*models.JobResult, *models.DBConfig, error) {
-	dbConfig, err := models.FindDBConfigForService(q, service.ServiceID)
-	if err != nil {
-		return nil, nil, err
-	}
-
-	pmmAgents, err := models.FindPMMAgentsForService(q, service.ServiceID)
-	if err != nil {
-		return nil, nil, err
-	}
-
-	if len(pmmAgents) == 0 {
-		return nil, nil, errors.Errorf("pmmAgent not found for service")
-	}
-
-	var jobResultData *models.JobResultData
-	switch jobType {
-	case models.MySQLBackupJob:
-		jobResultData = &models.JobResultData{
-			MySQLBackup: &models.MySQLBackupJobResult{
-				ArtifactID: artifactID,
-			},
-		}
-	case models.MongoDBBackupJob:
-		jobResultData = &models.JobResultData{
-			MongoDBBackup: &models.MongoDBBackupJobResult{
-				ArtifactID: artifactID,
-			},
-		}
-	case models.Echo,
-		models.MySQLRestoreBackupJob,
-		models.MongoDBRestoreBackupJob:
-		return nil, nil, errors.Errorf("%s is not a backup job type", jobType)
-	default:
-		return nil, nil, errors.Errorf("unsupported backup job type: %s", jobType)
-	}
-
-	res, err := models.CreateJobResult(q, pmmAgents[0].AgentID, jobType, jobResultData)
-
-	if err != nil {
-		return nil, nil, err
-	}
-
-	return res, dbConfig, nil
-}
-
->>>>>>> 0b17aab7
+
 type prepareRestoreJobParams struct {
 	AgentID      string
 	ArtifactName string
