// pmm-managed
// Copyright (C) 2017 Percona LLC
//
// This program is free software: you can redistribute it and/or modify
// it under the terms of the GNU Affero General Public License as published by
// the Free Software Foundation, either version 3 of the License, or
// (at your option) any later version.
//
// This program is distributed in the hope that it will be useful,
// but WITHOUT ANY WARRANTY; without even the implied warranty of
// MERCHANTABILITY or FITNESS FOR A PARTICULAR PURPOSE. See the
// GNU Affero General Public License for more details.
//
// You should have received a copy of the GNU Affero General Public License
// along with this program. If not, see <https://www.gnu.org/licenses/>.

package dbaas

import (
	"context"
	"encoding/json"
	"io/ioutil"
	"net"
	"net/http"
	"strings"
	"time"

	goversion "github.com/hashicorp/go-version"
	"github.com/pkg/errors"
	prom "github.com/prometheus/client_golang/prometheus"
	"github.com/sirupsen/logrus"

	"github.com/percona/pmm-managed/utils/irt"
)

const (
	psmdbOperator = "psmdb-operator"
	pxcOperator   = "pxc-operator"
)

var errNoVersionsFound = errors.New("no versions to compare current version with found")

// componentVersion contains info about exact component version.
type componentVersion struct {
	ImagePath string `json:"imagePath"`
	ImageHash string `json:"imageHash"`
	Status    string `json:"status"`
	Critical  bool   `json:"critical"`
}

type matrix struct {
	Mongod        map[string]componentVersion `json:"mongod"`
	Pxc           map[string]componentVersion `json:"pxc"`
	Pmm           map[string]componentVersion `json:"pmm"`
	Proxysql      map[string]componentVersion `json:"proxysql"`
	Haproxy       map[string]componentVersion `json:"haproxy"`
	Backup        map[string]componentVersion `json:"backup"`
	Operator      map[string]componentVersion `json:"operator"`
<<<<<<< HEAD
	PXCOperator   map[string]componentVersion `json:"pxcOperator"`
	PSMDBOperator map[string]componentVersion `json:"psmdbOperator"`
	LogCollector  map[string]componentVersion `json:"logCollector"`
=======
	LogCollector  map[string]componentVersion `json:"logCollector"`
	PXCOperator   map[string]componentVersion `json:"pxcOperator,omitempty"`
	PSMDBOperator map[string]componentVersion `json:"psmdbOperator,omitempty"`
>>>>>>> 85d8afbb
}

// VersionServiceResponse represents response from version service API.
type VersionServiceResponse struct {
	Versions []struct {
		Product        string `json:"product"`
		ProductVersion string `json:"operator"`
		Matrix         matrix `json:"matrix"`
	} `json:"versions"`
}

// componentsParams contains params to filter components in version service API.
type componentsParams struct {
	product        string
	productVersion string
	dbVersion      string
}

// VersionServiceClient represents a client for Version Service API.
type VersionServiceClient struct {
	url  string
	http *http.Client
	irtm prom.Collector
	l    *logrus.Entry
}

// NewVersionServiceClient creates a new client for given version service URL.
func NewVersionServiceClient(url string) *VersionServiceClient {
	var t http.RoundTripper = &http.Transport{
		DialContext: (&net.Dialer{
			Timeout:   3 * time.Second,
			KeepAlive: 30 * time.Second,
		}).DialContext,
		MaxIdleConns:          50,
		IdleConnTimeout:       90 * time.Second,
		ExpectContinueTimeout: 1 * time.Second,
	}

	if logrus.GetLevel() >= logrus.TraceLevel {
		t = irt.WithLogger(t, logrus.WithField("component", "versionService/client").Tracef)
	}
	t, irtm := irt.WithMetrics(t, "versionService_client")

	return &VersionServiceClient{
		url: url,
		http: &http.Client{
			Transport: t,
		},
		irtm: irtm,
		l:    logrus.WithField("component", "VersionServiceClient"),
	}
}

// Describe implements prometheus.Collector.
func (c *VersionServiceClient) Describe(ch chan<- *prom.Desc) {
	c.irtm.Describe(ch)
}

// Collect implements prometheus.Collector.
func (c *VersionServiceClient) Collect(ch chan<- prom.Metric) {
	c.irtm.Collect(ch)
}

// Matrix calls version service with given params and returns components matrix.
func (c *VersionServiceClient) Matrix(ctx context.Context, params componentsParams) (*VersionServiceResponse, error) {
	paths := []string{c.url, params.product}
	if params.productVersion != "" {
		paths = append(paths, params.productVersion)
		if params.dbVersion != "" {
			paths = append(paths, params.dbVersion)
		}
	}
	url := strings.Join(paths, "/")
	req, err := http.NewRequestWithContext(ctx, "GET", url, nil)
	if err != nil {
		return nil, err
	}
	resp, err := c.http.Do(req)
	if err != nil {
		return nil, err
	}
	defer resp.Body.Close()
	body, err := ioutil.ReadAll(resp.Body)
	if err != nil {
		return nil, err
	}

	var vsResponse VersionServiceResponse
	err = json.Unmarshal(body, &vsResponse)
	if err != nil {
		return nil, err
	}

	return &vsResponse, nil
}

<<<<<<< HEAD
// IsDatabaseVersionSupportedByOperator returns false and err when request to version service fails. Otherwise returns boolen telling
// if given database version is supported by given operator version, error is nil in that case.
func (c *VersionServiceClient) IsDatabaseVersionSupportedByOperator(ctx context.Context, operatorType, operatorVersion, databaseVersion string) (bool, error) {
	m, err := c.Matrix(ctx, componentsParams{
		operator:        operatorType,
		operatorVersion: operatorVersion,
		dbVersion:       databaseVersion,
	})
	if err != nil {
		return false, err
	}
	return len(m.Versions) != 0, nil
}

// IsOperatorVersionSupported returns true and nil if given operator version is supported in given PMM version.
// It returns false and error when fetching or parsing fails. False and nil when no error is encountered but
// version service does not have any matching versions.
func (c *VersionServiceClient) IsOperatorVersionSupported(ctx context.Context, operatorType string, pmmVersion string, operatorVersion string) (bool, error) {
	pmm, err := goversion.NewVersion(pmmVersion)
	if err != nil {
		return false, err
	}
	resp, err := c.Matrix(ctx, componentsParams{operator: "pmm-server", operatorVersion: pmm.Core().String()})
	if err != nil {
		return false, err
	}
	if len(resp.Versions) == 0 {
		return false, nil
	}
	var operator map[string]componentVersion
	switch operatorType {
	case pxcOperator:
		operator = resp.Versions[0].Matrix.PXCOperator
	case psmdbOperator:
		operator = resp.Versions[0].Matrix.PSMDBOperator
	default:
		return false, errors.Errorf("%q is an unknown operator type", operatorType)
	}

	for version := range operator {
		if version == operatorVersion {
			return true, nil
		}
	}
	return false, nil
=======
func getLatest(m map[string]componentVersion) (*goversion.Version, error) {
	if len(m) == 0 {
		return nil, errNoVersionsFound
	}
	latest := goversion.Must(goversion.NewVersion("v0.0.0"))
	for version := range m {
		parsedVersion, err := goversion.NewVersion(version)
		if err != nil {
			return nil, err
		}
		if parsedVersion.GreaterThan(latest) {
			latest = parsedVersion
		}
	}
	return latest, nil
}

// GetLatestOperatorVersion return latest PXC and PSMDB operators for given PMM version.
func (c *VersionServiceClient) GetLatestOperatorVersion(ctx context.Context, pmmVersion string) (*goversion.Version, *goversion.Version, error) {
	if pmmVersion == "" {
		return nil, nil, errors.New("given PMM version is empty")
	}
	params := componentsParams{
		product:        "pmm-server",
		productVersion: pmmVersion,
	}
	resp, err := c.Matrix(ctx, params)
	if err != nil {
		return nil, nil, err
	}
	if len(resp.Versions) != 1 {
		return nil, nil, nil // no deps for the PMM version passed to c.Matrix
	}
	pmmVersionDeps := resp.Versions[0]
	latestPSMDBOperator, err := getLatest(pmmVersionDeps.Matrix.PSMDBOperator)
	if err != nil {
		return nil, nil, err
	}
	latestPXCOperator, err := getLatest(pmmVersionDeps.Matrix.PXCOperator)
	return latestPXCOperator, latestPSMDBOperator, err
>>>>>>> 85d8afbb
}<|MERGE_RESOLUTION|>--- conflicted
+++ resolved
@@ -56,15 +56,9 @@
 	Haproxy       map[string]componentVersion `json:"haproxy"`
 	Backup        map[string]componentVersion `json:"backup"`
 	Operator      map[string]componentVersion `json:"operator"`
-<<<<<<< HEAD
-	PXCOperator   map[string]componentVersion `json:"pxcOperator"`
-	PSMDBOperator map[string]componentVersion `json:"psmdbOperator"`
-	LogCollector  map[string]componentVersion `json:"logCollector"`
-=======
 	LogCollector  map[string]componentVersion `json:"logCollector"`
 	PXCOperator   map[string]componentVersion `json:"pxcOperator,omitempty"`
 	PSMDBOperator map[string]componentVersion `json:"psmdbOperator,omitempty"`
->>>>>>> 85d8afbb
 }
 
 // VersionServiceResponse represents response from version service API.
@@ -161,14 +155,13 @@
 	return &vsResponse, nil
 }
 
-<<<<<<< HEAD
 // IsDatabaseVersionSupportedByOperator returns false and err when request to version service fails. Otherwise returns boolen telling
 // if given database version is supported by given operator version, error is nil in that case.
 func (c *VersionServiceClient) IsDatabaseVersionSupportedByOperator(ctx context.Context, operatorType, operatorVersion, databaseVersion string) (bool, error) {
 	m, err := c.Matrix(ctx, componentsParams{
-		operator:        operatorType,
-		operatorVersion: operatorVersion,
-		dbVersion:       databaseVersion,
+		product:        operatorType,
+		productVersion: operatorVersion,
+		dbVersion:      databaseVersion,
 	})
 	if err != nil {
 		return false, err
@@ -184,7 +177,7 @@
 	if err != nil {
 		return false, err
 	}
-	resp, err := c.Matrix(ctx, componentsParams{operator: "pmm-server", operatorVersion: pmm.Core().String()})
+	resp, err := c.Matrix(ctx, componentsParams{product: "pmm-server", productVersion: pmm.Core().String()})
 	if err != nil {
 		return false, err
 	}
@@ -207,7 +200,8 @@
 		}
 	}
 	return false, nil
-=======
+}
+
 func getLatest(m map[string]componentVersion) (*goversion.Version, error) {
 	if len(m) == 0 {
 		return nil, errNoVersionsFound
@@ -248,5 +242,4 @@
 	}
 	latestPXCOperator, err := getLatest(pmmVersionDeps.Matrix.PXCOperator)
 	return latestPXCOperator, latestPSMDBOperator, err
->>>>>>> 85d8afbb
 }