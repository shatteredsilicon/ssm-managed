--- conflicted
+++ resolved
@@ -63,18 +63,13 @@
 }
 
 type fakeLatestVersionServer struct {
-<<<<<<< HEAD
 	response   *VersionServiceResponse
 	components []string
-=======
-	response *VersionServiceResponse
->>>>>>> 85d8afbb
 }
 
 func (f fakeLatestVersionServer) ServeHTTP(w http.ResponseWriter, r *http.Request) {
 	encoder := json.NewEncoder(w)
 	var response *VersionServiceResponse
-<<<<<<< HEAD
 	var certainVersionRequested bool
 	var component string
 	for _, c := range f.components {
@@ -130,26 +125,6 @@
 		}
 	} else {
 		panic("path " + r.URL.Path + " not expected")
-=======
-	if strings.Contains(r.URL.Path, "pmm-server/") {
-		segments := strings.Split(r.URL.Path, "/")
-		pmmServerVersion := segments[len(segments)-1]
-		for _, v := range f.response.Versions {
-			if v.ProductVersion == pmmServerVersion {
-				response = &VersionServiceResponse{
-					Versions: []struct {
-						Product        string `json:"product"`
-						ProductVersion string `json:"operator"`
-						Matrix         matrix `json:"matrix"`
-					}{v},
-				}
-			}
-		}
-	} else if strings.HasSuffix(r.URL.Path, "pmm-server") {
-		response = f.response
-	} else {
-		panic("path not expected")
->>>>>>> 85d8afbb
 	}
 	err := encoder.Encode(response)
 	if err != nil {
@@ -157,20 +132,12 @@
 	}
 }
 
-<<<<<<< HEAD
 func newFakeVersionService(response *VersionServiceResponse, port string, components ...string) (versionService, func(*testing.T)) {
 	var httpServer *http.Server
 	waitForListener := make(chan struct{})
 	server := fakeLatestVersionServer{
 		response:   response,
 		components: components,
-=======
-func newFakeVersionService(response *VersionServiceResponse, port string) (versionService, func(*testing.T)) {
-	var httpServer *http.Server
-	waitForListener := make(chan struct{})
-	server := fakeLatestVersionServer{
-		response: response,
->>>>>>> 85d8afbb
 	}
 	fakeHostAndPort := "localhost:" + port
 	go func() {
@@ -187,8 +154,6 @@
 	return NewVersionServiceClient("http://" + fakeHostAndPort + "/versions/v1"), func(t *testing.T) {
 		assert.NoError(t, httpServer.Shutdown(context.TODO()))
 	}
-<<<<<<< HEAD
-=======
 }
 
 func TestLatestVersionGetting(t *testing.T) {
@@ -244,5 +209,4 @@
 		assert.Nil(t, pxcOperatorVersion)
 		assert.Nil(t, psmdbOperatorVersion)
 	})
->>>>>>> 85d8afbb
 }