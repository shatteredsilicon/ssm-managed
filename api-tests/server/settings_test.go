--- conflicted
+++ resolved
@@ -152,26 +152,6 @@
 				assert.Equal(t, slackURL, res.Payload.Settings.SlackAlertingSettings.URL)
 			})
 
-<<<<<<< HEAD
-=======
-			t.Run("InvalidBothEnableAndDisableAlerting", func(t *testing.T) {
-				defer restoreSettingsDefaults(t)
-
-				res, err := serverClient.Default.Server.ChangeSettings(&server.ChangeSettingsParams{
-					Body: server.ChangeSettingsBody{
-						// since alerting is already enabled on managed by default using
-						// ENABLE_ALERTING env var, just passing DisableAlerting param satisfies
-						// the condition of both enable and disable alerting being true
-						DisableAlerting: true,
-					},
-					Context: pmmapitests.Context,
-				})
-				pmmapitests.AssertAPIErrorf(t, err, 400, codes.FailedPrecondition,
-					`Alerting is enabled via ENABLE_ALERTING environment variable.`)
-				assert.Empty(t, res)
-			})
-
->>>>>>> 7617ea80
 			t.Run("InvalidBothSlackAlertingSettingsAndRemoveSlackAlertingSettings", func(t *testing.T) {
 				defer restoreSettingsDefaults(t)
 
