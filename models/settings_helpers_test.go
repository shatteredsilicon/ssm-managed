--- conflicted
+++ resolved
@@ -390,20 +390,12 @@
 				SlackAlertingSettings: slackSettings,
 			})
 			require.NoError(t, err)
-<<<<<<< HEAD
-=======
-			assert.True(t, ns.IntegratedAlerting.Enabled)
->>>>>>> 7617ea80
 			assert.Equal(t, ns.IntegratedAlerting.EmailAlertingSettings, emailSettings)
 			assert.Equal(t, ns.IntegratedAlerting.SlackAlertingSettings, slackSettings)
 
 			// check that we don't lose settings on empty updates
 			ns, err = models.UpdateSettings(sqlDB, &models.ChangeSettingsParams{})
 			require.NoError(t, err)
-<<<<<<< HEAD
-=======
-			assert.True(t, ns.IntegratedAlerting.Enabled)
->>>>>>> 7617ea80
 			assert.Equal(t, ns.IntegratedAlerting.EmailAlertingSettings, emailSettings)
 			assert.Equal(t, ns.IntegratedAlerting.SlackAlertingSettings, slackSettings)
 
@@ -465,17 +457,6 @@
 			})
 			require.NoError(t, err)
 			assert.Empty(t, ns.IntegratedAlerting.EmailAlertingSettings)
-<<<<<<< HEAD
-=======
-			assert.False(t, ns.IntegratedAlerting.Enabled)
-
-			_, err = models.UpdateSettings(sqlDB, &models.ChangeSettingsParams{
-				DisableAlerting: true,
-				EnableAlerting:  true,
-			})
-			assert.True(t, errors.As(err, &errInvalidArgument))
-			assert.EqualError(t, err, "invalid argument: both enable_alerting and disable_alerting are present")
->>>>>>> 7617ea80
 		})
 	})
 }