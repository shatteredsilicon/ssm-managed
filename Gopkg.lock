# This file is autogenerated, do not edit; changes may be undone by the next 'dep ensure'.


[[projects]]
  digest = "1:15310eb747a3957085a05b6f4d446eb93af24db2b7e7b8ec24cbcff65d878e6a"
  name = "github.com/AlekSi/pointer"
  packages = ["."]
  pruneopts = "NUT"
  revision = "4f2b1f4deff73a28288291183baa1e9dff4a93a5"
  version = "v1.1.0"

[[projects]]
  branch = "master"
  digest = "1:42d4dcc25a908bb5a54ac91cd204c7d15651367f5751c569ccab8097b2f61204"
  name = "github.com/BurntSushi/go-sumtype"
  packages = ["."]
  pruneopts = "NUT"
  revision = "fcb4a6205bdc6ce526f359ae5eae5fb6ded53916"

[[projects]]
  digest = "1:0a111edd8693fd977f42a0c4f199a0efb13c20aec9da99ad8830c7bb6a87e8d6"
  name = "github.com/PuerkitoBio/purell"
  packages = ["."]
  pruneopts = "NUT"
  revision = "44968752391892e1b0d0b821ee79e9a85fa13049"
  version = "v1.1.1"

[[projects]]
  branch = "master"
  digest = "1:8098cd40cd09879efbf12e33bcd51ead4a66006ac802cd563a66c4f3373b9727"
  name = "github.com/PuerkitoBio/urlesc"
  packages = ["."]
  pruneopts = "NUT"
  revision = "de5bf2ad457846296e2031421a34e2568e304e35"

[[projects]]
  branch = "master"
  digest = "1:f3793f8a708522400cef1dba23385e901aede5519f68971fd69938ef330b07a1"
  name = "github.com/alecthomas/template"
  packages = [
    ".",
    "parse",
  ]
  pruneopts = "NUT"
  revision = "fb15b899a75114aa79cc930e33c46b577cc664b1"

[[projects]]
  branch = "master"
  digest = "1:278f733beeec2d654fc7412dbfa2dff194245e13c720bef8d4e284e0e25708f5"
  name = "github.com/alecthomas/units"
  packages = ["."]
  pruneopts = "NUT"
  revision = "f65c72e2690dc4b403c8bd637baf4611cd4c069b"

[[projects]]
  digest = "1:c625fa56b03726603d572cf18fc73499751d2715dfa3f8b2dfad48ddecd408d7"
  name = "github.com/asaskevich/govalidator"
  packages = ["."]
  pruneopts = "NUT"
  revision = "475eaeb164960a651e97470412a7d3b0c5036105"
  version = "v10"

[[projects]]
  digest = "1:e39da38f0001252c6aaa76343c2eb5dfa3e0b3d501bbd86cf0d357d0ecbc7af7"
  name = "github.com/aws/aws-sdk-go"
  packages = [
    "aws",
    "aws/awserr",
    "aws/awsutil",
    "aws/client",
    "aws/client/metadata",
    "aws/corehandlers",
    "aws/credentials",
    "aws/credentials/ec2rolecreds",
    "aws/credentials/endpointcreds",
    "aws/credentials/processcreds",
    "aws/credentials/stscreds",
    "aws/csm",
    "aws/defaults",
    "aws/ec2metadata",
    "aws/endpoints",
    "aws/request",
    "aws/session",
    "aws/signer/v4",
    "internal/context",
    "internal/ini",
    "internal/sdkio",
    "internal/sdkmath",
    "internal/sdkrand",
    "internal/sdkuri",
    "internal/shareddefaults",
    "internal/strings",
    "internal/sync/singleflight",
    "private/protocol",
    "private/protocol/json/jsonutil",
    "private/protocol/query",
    "private/protocol/query/queryutil",
    "private/protocol/rest",
    "private/protocol/xml/xmlutil",
    "service/rds",
    "service/sts",
    "service/sts/stsiface",
  ]
  pruneopts = "NUT"
  revision = "878b60015fb9e4860839b956ed16d8035876020f"
  version = "v1.33.10"

[[projects]]
  digest = "1:707ebe952a8b3d00b343c01536c79c73771d100f63ec6babeaed5c79e2b8a8dd"
  name = "github.com/beorn7/perks"
  packages = ["quantile"]
  pruneopts = "NUT"
  revision = "37c8de3658fcb183f997c4e13e8337516ab753e6"
  version = "v1.0.1"

[[projects]]
  digest = "1:3d407aad561cc061f31acbafd2236ab70c7a570cb0b1e4ce8c921cf672a0fd17"
  name = "github.com/brianvoe/gofakeit"
  packages = [
    ".",
    "data",
  ]
  pruneopts = "NUT"
  revision = "19b40d7d6241163eba8b06ddec1041a36db06c54"
  version = "v3.20.2"

[[projects]]
  digest = "1:ffe9824d294da03b391f44e1ae8281281b4afc1bdaa9588c9097785e3af10cec"
  name = "github.com/davecgh/go-spew"
  packages = ["spew"]
  pruneopts = "NUT"
  revision = "8991bc29aa16c548c550c7ff78260e27b9ab7c73"
  version = "v1.1.1"

[[projects]]
  digest = "1:82ebaeef8f2da43f9c4544f05d1b0dd987189a11e444e013e6c9e529235b7504"
  name = "github.com/go-openapi/analysis"
  packages = [
    ".",
    "internal",
  ]
  pruneopts = "NUT"
  revision = "421cb960388d1c41b1d4f0eee5300257ac289c97"
  version = "v0.19.10"

[[projects]]
  digest = "1:6a736893297649605f8a7ecc69c662eed252f21fa3c34809088e5d44735bcb02"
  name = "github.com/go-openapi/errors"
  packages = ["."]
  pruneopts = "NUT"
  revision = "7f2246786dd6ea01e5e7fe8e0229a53ea48bc6c4"
  version = "v0.19.6"

[[projects]]
  digest = "1:3758c86e787dfe5792a23430f34636106a16da914446724399c9c12f121a225d"
  name = "github.com/go-openapi/jsonpointer"
  packages = ["."]
  pruneopts = "NUT"
  revision = "ed123515f087412cd7ef02e49b0b0a5e6a79a360"
  version = "v0.19.3"

[[projects]]
  digest = "1:98abd61947ff5c7c6fcfec5473d02a4821ed3a2dd99a4fbfdb7925b0dd745546"
  name = "github.com/go-openapi/jsonreference"
  packages = ["."]
  pruneopts = "NUT"
  revision = "7775307885f903b5e6808c24d81ead7eb136915f"
  version = "v0.19.4"

[[projects]]
  digest = "1:c3cb0571346173abe3b329baf50e5ca05d2d1640cfe2817c65ed377e44c34afc"
  name = "github.com/go-openapi/loads"
  packages = ["."]
  pruneopts = "NUT"
  revision = "18bb1f3437c08e833e5f629003bafc2a3884d19f"
  version = "v0.19.5"

[[projects]]
  digest = "1:731c48ad404d44df8d3da9c209dd29084a8eba9904e895546b66845ea85ae957"
  name = "github.com/go-openapi/runtime"
  packages = [
    ".",
    "client",
    "logger",
    "middleware",
    "middleware/denco",
    "middleware/header",
    "middleware/untyped",
    "security",
  ]
  pruneopts = "NUT"
  revision = "5fc6d7931327cf2e35c6f68b24964af682789b15"
  version = "v0.19.20"

[[projects]]
  digest = "1:a73c7e40dcada711eb805afea511470874b8e934a6eaadd7d92a350bf80ea111"
  name = "github.com/go-openapi/spec"
  packages = ["."]
  pruneopts = "NUT"
  revision = "e7bc266bd09139be98b222b2ef8fbca0ffdb933d"
  version = "v0.19.9"

[[projects]]
  digest = "1:505f715d384d958e9378bd398015d50ede72dc6375f8d18961121452d545f865"
  name = "github.com/go-openapi/strfmt"
  packages = ["."]
  pruneopts = "NUT"
  revision = "2887e74ed0fe2aea628affe322b19fc3112f98cd"
  version = "v0.19.5"

[[projects]]
  digest = "1:b8bae5ae3c3ccc79b8af1cf6658aa8255711b7eb4eabfb3a3ac785129a372b0c"
  name = "github.com/go-openapi/swag"
  packages = ["."]
  pruneopts = "NUT"
  revision = "ab98f8e6456407f6afd63e441c5304d6ef60cb7f"
  version = "v0.19.9"

[[projects]]
  digest = "1:2e35ee61c5e4d43f0503a7c6895aff9ba0c3995798e89c2b4d99895f025c7921"
  name = "github.com/go-openapi/validate"
  packages = ["."]
  pruneopts = "NUT"
  revision = "b4358e2166e999e752797fead269fb411dc700f7"
  version = "v0.19.10"

[[projects]]
  digest = "1:24f20a61b3d084137d13cf53aba7365862b850fe4f30b733ed0e3c7ade9ca86d"
  name = "github.com/go-sql-driver/mysql"
  packages = ["."]
  pruneopts = "NUT"
  revision = "17ef3dd9d98b69acec3e85878995ada9533a9370"
  version = "v1.5.0"

[[projects]]
  digest = "1:91358b3a314c1ddfd4d6445ca9c1fb846842c31c153e626730594b3c95f73f4a"
  name = "github.com/go-stack/stack"
  packages = ["."]
  pruneopts = "NUT"
  revision = "2fee6af1a9795aafbe0253a0cfbdf668e1fb8a9a"
  version = "v1.8.0"

[[projects]]
  digest = "1:b2b193b1c8227eea746da4a8467d16a8b79d460ae6d27a16d930581d30bb6990"
  name = "github.com/gogo/protobuf"
  packages = [
    "proto",
    "protoc-gen-gogo/descriptor",
  ]
  pruneopts = "NUT"
  revision = "5628607bb4c51c3157aacc3a50f0ab707582b805"
  version = "v1.3.1"

[[projects]]
  digest = "1:5c33f5bfab7e87b5d6243f713208ae953aa708eeb83d23642c608edd7d526f49"
  name = "github.com/golang/protobuf"
  packages = [
    "descriptor",
    "jsonpb",
    "proto",
    "protoc-gen-go/descriptor",
    "ptypes",
    "ptypes/any",
    "ptypes/duration",
    "ptypes/timestamp",
    "ptypes/wrappers",
  ]
  pruneopts = "NUT"
  revision = "4846b58453b3708320bdb524f25cc5a1d9cda4d4"
  version = "v1.4.3"

[[projects]]
  digest = "1:ab3ec1fe3e39bac4b3ab63390767766622be35b7cab03f47f787f9ec60522a53"
  name = "github.com/google/uuid"
  packages = ["."]
  pruneopts = "NUT"
  revision = "0cd6bf5da1e1c83f8b45653022c74f71af0538a4"
  version = "v1.1.1"

[[projects]]
  digest = "1:a0b9c06ce71d9972e6a5d44d64ef9a17a1db2fe164a090805077e9a0510105b5"
  name = "github.com/grpc-ecosystem/go-grpc-middleware"
  packages = [
    ".",
    "validator",
  ]
  pruneopts = "NUT"
  revision = "3c51f7f332123e8be5a157c0802a228ac85bf9db"
  version = "v1.2.0"

[[projects]]
  digest = "1:5872c7f130f62fc34bfda20babad36be6309c00b5c9207717f7cd2a51536fff4"
  name = "github.com/grpc-ecosystem/go-grpc-prometheus"
  packages = ["."]
  pruneopts = "NUT"
  revision = "c225b8c3b01faf2899099b768856a9e916e5087b"
  version = "v1.2.0"

[[projects]]
  digest = "1:2a682a0b8b991a25578a6a7cd7f6cc6350c127732e8e58bec530f2f0dff236cf"
  name = "github.com/grpc-ecosystem/grpc-gateway"
  packages = [
    "internal",
    "runtime",
    "utilities",
  ]
  pruneopts = "NUT"
  revision = "96e0d89cdc98e8d3be96851a66b2cff36082120b"
  version = "v1.15.0"

[[projects]]
  digest = "1:1f2aebae7e7c856562355ec0198d8ca2fa222fb05e5b1b66632a1fce39631885"
  name = "github.com/jmespath/go-jmespath"
  packages = ["."]
  pruneopts = "NUT"
  revision = "c2b33e84"

[[projects]]
  digest = "1:9d8169a68525a40501811137321057d3c3fb452b26059027e55d0d1ae307db01"
  name = "github.com/kevinburke/go-bindata"
  packages = [
    ".",
    "go-bindata",
  ]
  pruneopts = "NUT"
  revision = "017bb32866cbdd959f3f9891ab831bcd199c5819"
  version = "v3.22.0"

[[projects]]
  digest = "1:a3998f85665bdf805d519735e658c0e0125bd67b57bb15e414a5a9e360e32455"
  name = "github.com/konsorten/go-windows-terminal-sequences"
  packages = ["."]
  pruneopts = "NUT"
  revision = "edb144dfd453055e1e49a3d8b410a660b5a87613"
  version = "v1.0.3"

[[projects]]
  digest = "1:cd430a6f27f6133eb80fdd52990928a24ab612d42778eb1f8b3f866bdd5162e9"
  name = "github.com/lib/pq"
  packages = [
    ".",
    "oid",
    "scram",
  ]
  pruneopts = "NUT"
  revision = "984a6aa1ca4673778a2965cb1dc74bd070dc8818"
  version = "v1.7.1"

[[projects]]
  digest = "1:7bbccd3dd7998f2a180264ec1d12e362ed8e02f55ea7b82ac0d0f48ffa2d8888"
  name = "github.com/mailru/easyjson"
  packages = [
    "buffer",
    "jlexer",
    "jwriter",
  ]
  pruneopts = "NUT"
  revision = "8edcc4e51f39ddbd3505a3386aff3f435a7fd028"
  version = "v0.7.1"

[[projects]]
  digest = "1:5985ef4caf91ece5d54817c11ea25f182697534f8ae6521eadcd628c142ac4b6"
  name = "github.com/matttproud/golang_protobuf_extensions"
  packages = ["pbutil"]
  pruneopts = "NUT"
  revision = "c12348ce28de40eed0136aa2b644d0ee0650e56c"
  version = "v1.0.1"

[[projects]]
  digest = "1:40709da827caf66d1421f7e7251ed840c1c04423597041332d01797403280e49"
  name = "github.com/mitchellh/mapstructure"
  packages = ["."]
  pruneopts = "NUT"
  revision = "9e1e4717f8567d7ead72d070d064ad17d444a67e"
  version = "v1.3.3"

[[projects]]
  digest = "1:93b5830f1e6138532e9450d6a639d68132e613a0878d789c610322764220171a"
  name = "github.com/mwitkow/go-proto-validators"
  packages = ["."]
  pruneopts = "NUT"
  revision = "f73ec5a7ce82b3f9fb47f01d4629aa4617247af5"
  version = "v0.3.0"

[[projects]]
  branch = "pmm-2.15"
  digest = "1:a7d0b2cedb16e5aaa117dd3ea42166b40abc941f12c9cf0c1f87bad1a995f829"
  name = "github.com/percona-platform/dbaas-api"
  packages = ["gen/controller"]
  pruneopts = "NUT"
  revision = "1aa24e2c2d711b63f9902e443d49bc95e4f09926"

[[projects]]
  branch = "main"
  digest = "1:adfc8f23176169e0c810abf12615f8303ffbc5d669cd11f73b145e635634f5c5"
  name = "github.com/percona-platform/saas"
  packages = [
    "gen/auth",
    "gen/check/retrieval",
    "gen/telemetry/events/pmm",
    "gen/telemetry/reporter",
    "pkg/alert",
    "pkg/check",
    "pkg/common",
    "pkg/starlark",
  ]
  pruneopts = "NUT"
  revision = "c158e23a172f892cc389233858238449efec1dbb"

[[projects]]
  digest = "1:16379f2653feea4834bd3700b27e2e0058d7bb7b1a708ac2904c92b9a7939581"
  name = "github.com/percona/exporter_shared"
  packages = ["helpers"]
  pruneopts = "NUT"
  revision = "6ed5adb5b4587752e46c8b9f9e4e5b79895a06f9"
  version = "v0.7.2"

[[projects]]
<<<<<<< HEAD
  branch = "PMM-7405-check-conn-external-exporter"
  digest = "1:aac179f4cb898a68b45d9c1b84a877baf44cb0df7a92ee24afa698a468ef3e4b"
=======
  branch = "release/2.15"
  digest = "1:a3113281b924c96d25babbdd2a7611ed58ff4e5184dab85353d4199666abe275"
>>>>>>> 1f2d91d8
  name = "github.com/percona/pmm"
  packages = [
    "api/agentpb",
    "api/alertmanager/amclient",
    "api/alertmanager/amclient/alert",
    "api/alertmanager/amclient/alertgroup",
    "api/alertmanager/amclient/general",
    "api/alertmanager/amclient/receiver",
    "api/alertmanager/amclient/silence",
    "api/alertmanager/ammodels",
    "api/inventorypb",
    "api/managementpb",
    "api/managementpb/backup",
    "api/managementpb/dbaas",
    "api/managementpb/ia",
    "api/qanpb",
    "api/serverpb",
    "utils/pdeathsig",
    "utils/sqlmetrics",
    "utils/tlsconfig",
    "version",
  ]
  pruneopts = "NUT"
<<<<<<< HEAD
  revision = "ff710a4e21fba295c574e10aec573dcd3856f114"
=======
  revision = "def596e1aebacd0275ad18767f35951a252bc5fb"
>>>>>>> 1f2d91d8

[[projects]]
  digest = "1:65230c46134944510adb8844cf4098b5c9fdd1dd11992c3980afc1d3e0c8e4bd"
  name = "github.com/percona/promconfig"
  packages = [
    ".",
    "alertmanager",
  ]
  pruneopts = "NUT"
  revision = "4b3fbe05a3478c76879e598fca582536f7871f77"
  version = "v0.2.1"

[[projects]]
  digest = "1:4047c378584616813d610c9f993bf90dd0d07aed8d94bd3bc299cd35ececdcba"
  name = "github.com/pkg/errors"
  packages = ["."]
  pruneopts = "NUT"
  revision = "614d223910a179a466c1767a985424175c39b465"
  version = "v0.9.1"

[[projects]]
  digest = "1:0028cb19b2e4c3112225cd871870f2d9cf49b9b4276531f03438a88e94be86fe"
  name = "github.com/pmezard/go-difflib"
  packages = ["difflib"]
  pruneopts = "NUT"
  revision = "792786c7400a136282c1664665ae0a8db921c6c2"
  version = "v1.0.0"

[[projects]]
  digest = "1:254b83bcd08a647e239388d738403d63a61d3d6b4240ec88656220bad880325c"
  name = "github.com/prometheus/client_golang"
  packages = [
    "prometheus",
    "prometheus/internal",
    "prometheus/promhttp",
    "prometheus/testutil",
  ]
  pruneopts = "NUT"
  revision = "170205fb58decfd011f1550d4cfb737230d7ae4f"
  version = "v1.1.0"

[[projects]]
  branch = "master"
  digest = "1:0db23933b8052702d980a3f029149b3f175f7c0eea0cff85b175017d0f2722c0"
  name = "github.com/prometheus/client_model"
  packages = ["go"]
  pruneopts = "NUT"
  revision = "60555c9708c786597e6b07bf846d0dc5c2a46f54"

[[projects]]
  digest = "1:98278956c7c550efc75a027e528aa51743f06fd0e33613d7ed224432a11e5ecf"
  name = "github.com/prometheus/common"
  packages = [
    "expfmt",
    "internal/bitbucket.org/ww/goautoneg",
    "model",
  ]
  pruneopts = "NUT"
  revision = "629b6ff9b3aafafba54ab96663903fde9544f037"
  version = "v0.8.0"

[[projects]]
  digest = "1:81515c09577f593364fa7ccc4df5d917165e45bf80f543ce2ebb1cbd598e9e57"
  name = "github.com/prometheus/procfs"
  packages = [
    ".",
    "internal/fs",
    "internal/util",
  ]
  pruneopts = "NUT"
  revision = "3a900613711866765af641f387dad41b639dbdc4"
  version = "v0.1.3"

[[projects]]
  digest = "1:1dbbefdedbdb89fc0073bfa0df49e0f117f9d901fe265c24552b72473cc5a650"
  name = "github.com/sirupsen/logrus"
  packages = ["."]
  pruneopts = "NUT"
  revision = "60c74ad9be0d874af0ab0daef6ab07c5c5911f0d"
  version = "v1.6.0"

[[projects]]
  digest = "1:99c59df3e312b276d94781efbdd94c258b059701274495bbd48310ccc02df113"
  name = "github.com/stretchr/objx"
  packages = ["."]
  pruneopts = "NUT"
  revision = "35313a95ee26395aa17d366c71a2ccf788fa69b6"
  version = "v0.3.0"

[[projects]]
  digest = "1:fb345fb08c4c73d02f68d8eeae2fcfb1519df6511504629c393cd74e82c9cf47"
  name = "github.com/stretchr/testify"
  packages = [
    "assert",
    "mock",
    "require",
  ]
  pruneopts = "NUT"
  revision = "f654a9112bbeac49ca2cd45bfbe11533c4666cf8"
  version = "v1.6.1"

[[projects]]
  digest = "1:b49f6e75d8aa6f18a320671f674a75a3f35eec1e9da5cb1631605eb1058dae3c"
  name = "github.com/vektra/mockery"
  packages = [
    "cmd/mockery",
    "mockery",
  ]
  pruneopts = "NUT"
  revision = "b91686d8be1370af45d78e3c6744216a90624df4"
  version = "v1.1.2"

[[projects]]
  digest = "1:00ccb7bf33c11f1905bd791a5dd8ddcf202f84e95aa506808fd0376bf6dc224b"
  name = "go.mongodb.org/mongo-driver"
  packages = [
    "bson",
    "bson/bsoncodec",
    "bson/bsonoptions",
    "bson/bsonrw",
    "bson/bsontype",
    "bson/primitive",
    "x/bsonx/bsoncore",
  ]
  pruneopts = "NUT"
  revision = "750fe7dfc033d023b335494a4ad2b713386e8e59"
  version = "v1.3.5"

[[projects]]
  branch = "master"
  digest = "1:0ba6cff23e0079fb8876b3f540b17663a502374a1f141803a1c5e353e99b83e4"
  name = "go.starlark.net"
  packages = [
    "internal/compile",
    "internal/spell",
    "resolve",
    "starlark",
    "syntax",
  ]
  pruneopts = "NUT"
  revision = "be5394c419b6941c14d194a98925a71512f8f979"

[[projects]]
  digest = "1:467bb8fb8fa786448b8d486cd0bb7c1a5577dcd7310441aa02a20110cd9f727d"
  name = "golang.org/x/mod"
  packages = [
    "module",
    "semver",
  ]
  pruneopts = "NUT"
  revision = "859b3ef565e237f9f1a0fb6b55385c497545680d"
  version = "v0.3.0"

[[projects]]
  branch = "master"
  digest = "1:9c0ed55b7bc9a2400d14b8ce55758ea861b0d5fc1767804a07b7f76b27716f46"
  name = "golang.org/x/net"
  packages = [
    "context",
    "http/httpguts",
    "http2",
    "http2/hpack",
    "idna",
    "internal/timeseries",
    "trace",
  ]
  pruneopts = "NUT"
  revision = "ab34263943818b32f575efc978a3d24e80b04bd7"

[[projects]]
  branch = "master"
  digest = "1:b521f10a2d8fa85c04a8ef4e62f2d1e14d303599a55d64dabf9f5a02f84d35eb"
  name = "golang.org/x/sync"
  packages = ["errgroup"]
  pruneopts = "NUT"
  revision = "6e8e738ad208923de99951fe0b48239bfd864f28"

[[projects]]
  branch = "master"
  digest = "1:13facccf077775bc11bba13a7efb3457e6eebd16a54c2fd2ac92d3ad73d5dda4"
  name = "golang.org/x/sys"
  packages = [
    "internal/unsafeheader",
    "unix",
    "windows",
  ]
  pruneopts = "NUT"
  revision = "76b94024e4b621e672466e8db3d7f084e7ddcad2"

[[projects]]
  digest = "1:dd87aec186c054a90f96cb78e44d25b23b625c48f22bd79f7a68c7e35aa7caf4"
  name = "golang.org/x/text"
  packages = [
    "collate",
    "collate/build",
    "internal/colltab",
    "internal/gen",
    "internal/language",
    "internal/language/compact",
    "internal/tag",
    "internal/triegen",
    "internal/ucd",
    "language",
    "secure/bidirule",
    "transform",
    "unicode/bidi",
    "unicode/cldr",
    "unicode/norm",
    "unicode/rangetable",
    "width",
  ]
  pruneopts = "NUT"
  revision = "23ae387dee1f90d29a23c0e87ee0b46038fbed0e"
  version = "v0.3.3"

[[projects]]
  branch = "master"
  digest = "1:3d7e8d0a2344e5598e8b18d41379bd3b9e5dc30c7ee3b3bec76fe554604ac458"
  name = "golang.org/x/tools"
  packages = [
    "cmd/goimports",
    "go/ast/astutil",
    "go/buildutil",
    "go/gcexportdata",
    "go/internal/cgo",
    "go/internal/gcimporter",
    "go/internal/packagesdriver",
    "go/loader",
    "go/packages",
    "go/types/typeutil",
    "imports",
    "internal/event",
    "internal/event/core",
    "internal/event/keys",
    "internal/event/label",
    "internal/fastwalk",
    "internal/gocommand",
    "internal/gopathwalk",
    "internal/imports",
    "internal/packagesinternal",
    "internal/typesinternal",
  ]
  pruneopts = "NUT"
  revision = "a7c6fd066f6dcf64c13983e28e029ce7874760ff"

[[projects]]
  branch = "master"
  digest = "1:325a1b73817aa79fc85f10376ed41ea607f7dd7f6c6bfa46df6a28ef2857941f"
  name = "golang.org/x/xerrors"
  packages = [
    ".",
    "internal",
  ]
  pruneopts = "NUT"
  revision = "9bdfabe68543c54f90421aeb9a60ef8061b5b544"

[[projects]]
  branch = "master"
  digest = "1:acefdfa6e8e61260fd4f976462ac3321589b31b42d3aa5c33c4b15155130d889"
  name = "google.golang.org/genproto"
  packages = [
    "googleapis/api/annotations",
    "googleapis/api/httpbody",
    "googleapis/rpc/status",
    "protobuf/field_mask",
  ]
  pruneopts = "NUT"
  revision = "d950eab6f860f209ea1641dee947bb9f7009e120"

[[projects]]
  digest = "1:b13288c2fafd0d307ccec98ef008f3c20e4ffcc3cfee879ca95fdfae638423d6"
  name = "google.golang.org/grpc"
  packages = [
    ".",
    "attributes",
    "backoff",
    "balancer",
    "balancer/base",
    "balancer/grpclb/state",
    "balancer/roundrobin",
    "binarylog/grpc_binarylog_v1",
    "channelz/grpc_channelz_v1",
    "channelz/service",
    "codes",
    "connectivity",
    "credentials",
    "encoding",
    "encoding/proto",
    "grpclog",
    "internal",
    "internal/backoff",
    "internal/balancerload",
    "internal/binarylog",
    "internal/buffer",
    "internal/channelz",
    "internal/credentials",
    "internal/envconfig",
    "internal/grpclog",
    "internal/grpcrand",
    "internal/grpcsync",
    "internal/grpcutil",
    "internal/resolver/dns",
    "internal/resolver/passthrough",
    "internal/serviceconfig",
    "internal/status",
    "internal/syscall",
    "internal/transport",
    "keepalive",
    "metadata",
    "peer",
    "reflection",
    "reflection/grpc_reflection_v1alpha",
    "resolver",
    "serviceconfig",
    "stats",
    "status",
    "tap",
  ]
  pruneopts = "NUT"
  revision = "5e8f83304c0563d1ba74db05fee83d9c18ab9a58"
  version = "v1.32.0"

[[projects]]
  digest = "1:a6bca15378a84c9edbc6a46779f626103e13cc7504d66a113a211f407720f840"
  name = "google.golang.org/protobuf"
  packages = [
    "encoding/protojson",
    "encoding/prototext",
    "encoding/protowire",
    "internal/descfmt",
    "internal/descopts",
    "internal/detrand",
    "internal/encoding/defval",
    "internal/encoding/json",
    "internal/encoding/messageset",
    "internal/encoding/tag",
    "internal/encoding/text",
    "internal/errors",
    "internal/fieldsort",
    "internal/filedesc",
    "internal/filetype",
    "internal/flags",
    "internal/genid",
    "internal/impl",
    "internal/mapsort",
    "internal/pragma",
    "internal/set",
    "internal/strs",
    "internal/version",
    "proto",
    "reflect/protodesc",
    "reflect/protoreflect",
    "reflect/protoregistry",
    "runtime/protoiface",
    "runtime/protoimpl",
    "types/descriptorpb",
    "types/known/anypb",
    "types/known/durationpb",
    "types/known/timestamppb",
    "types/known/wrapperspb",
  ]
  pruneopts = "NUT"
  revision = "3f7a61f89bb6813f89d981d1870ed68da0b3c3f1"
  version = "v1.25.0"

[[projects]]
  digest = "1:22b2dee6f30bc8601f087449a2a819df8388e54e9547349c658f14d8f8c590f2"
  name = "gopkg.in/alecthomas/kingpin.v2"
  packages = ["."]
  pruneopts = "NUT"
  revision = "947dcec5ba9c011838740e680966fd7087a71d0d"
  version = "v2.2.6"

[[projects]]
  digest = "1:666e94676a94cb3351be105e21b8579039a6306ec050191333fb931ef4baab64"
  name = "gopkg.in/reform.v1"
  packages = [
    ".",
    "dialects/postgresql",
    "internal",
    "parse",
    "reform",
  ]
  pruneopts = "NUT"
  revision = "be1c9e20a895a055b71875afe38f593d8f0623b9"
  version = "v1.5.0"

[[projects]]
  digest = "1:62a89978829993fb84e755bff5ae0e3d84837228898fd55b1a88a885036e1e51"
  name = "gopkg.in/yaml.v2"
  packages = ["."]
  pruneopts = "NUT"
  revision = "0b1645d91e851e735d3e23330303ce81f70adbe3"
  version = "v2.3.0"

[[projects]]
  branch = "v3"
  digest = "1:c9a53b5be2654e3d1d466419bb389371ff3755220ec3cafd43dd8742fb7aebdd"
  name = "gopkg.in/yaml.v3"
  packages = ["."]
  pruneopts = "NUT"
  revision = "eeeca48fe7764f320e4870d231902bf9c1be2c08"

[solve-meta]
  analyzer-name = "dep"
  analyzer-version = 1
  input-imports = [
    "github.com/AlekSi/pointer",
    "github.com/BurntSushi/go-sumtype",
    "github.com/aws/aws-sdk-go/aws",
    "github.com/aws/aws-sdk-go/aws/awserr",
    "github.com/aws/aws-sdk-go/aws/credentials",
    "github.com/aws/aws-sdk-go/aws/ec2metadata",
    "github.com/aws/aws-sdk-go/aws/endpoints",
    "github.com/aws/aws-sdk-go/aws/session",
    "github.com/aws/aws-sdk-go/service/rds",
    "github.com/brianvoe/gofakeit",
    "github.com/go-openapi/runtime/client",
    "github.com/go-openapi/strfmt",
    "github.com/go-sql-driver/mysql",
    "github.com/golang/protobuf/jsonpb",
    "github.com/golang/protobuf/proto",
    "github.com/golang/protobuf/ptypes",
    "github.com/golang/protobuf/ptypes/duration",
    "github.com/google/uuid",
    "github.com/grpc-ecosystem/go-grpc-middleware",
    "github.com/grpc-ecosystem/go-grpc-middleware/validator",
    "github.com/grpc-ecosystem/go-grpc-prometheus",
    "github.com/grpc-ecosystem/grpc-gateway/runtime",
    "github.com/kevinburke/go-bindata/go-bindata",
    "github.com/lib/pq",
    "github.com/percona-platform/dbaas-api/gen/controller",
    "github.com/percona-platform/saas/gen/auth",
    "github.com/percona-platform/saas/gen/check/retrieval",
    "github.com/percona-platform/saas/gen/telemetry/events/pmm",
    "github.com/percona-platform/saas/gen/telemetry/reporter",
    "github.com/percona-platform/saas/pkg/alert",
    "github.com/percona-platform/saas/pkg/check",
    "github.com/percona-platform/saas/pkg/common",
    "github.com/percona-platform/saas/pkg/starlark",
    "github.com/percona/exporter_shared/helpers",
    "github.com/percona/pmm/api/agentpb",
    "github.com/percona/pmm/api/alertmanager/amclient",
    "github.com/percona/pmm/api/alertmanager/amclient/alert",
    "github.com/percona/pmm/api/alertmanager/amclient/silence",
    "github.com/percona/pmm/api/alertmanager/ammodels",
    "github.com/percona/pmm/api/inventorypb",
    "github.com/percona/pmm/api/managementpb",
    "github.com/percona/pmm/api/managementpb/backup",
    "github.com/percona/pmm/api/managementpb/dbaas",
    "github.com/percona/pmm/api/managementpb/ia",
    "github.com/percona/pmm/api/qanpb",
    "github.com/percona/pmm/api/serverpb",
    "github.com/percona/pmm/utils/pdeathsig",
    "github.com/percona/pmm/utils/sqlmetrics",
    "github.com/percona/pmm/utils/tlsconfig",
    "github.com/percona/pmm/version",
    "github.com/percona/promconfig",
    "github.com/percona/promconfig/alertmanager",
    "github.com/pkg/errors",
    "github.com/pmezard/go-difflib/difflib",
    "github.com/prometheus/client_golang/prometheus",
    "github.com/prometheus/client_golang/prometheus/promhttp",
    "github.com/prometheus/client_golang/prometheus/testutil",
    "github.com/prometheus/common/model",
    "github.com/sirupsen/logrus",
    "github.com/stretchr/testify/assert",
    "github.com/stretchr/testify/mock",
    "github.com/stretchr/testify/require",
    "github.com/vektra/mockery/cmd/mockery",
    "go.starlark.net/resolve",
    "golang.org/x/sync/errgroup",
    "golang.org/x/sys/unix",
    "golang.org/x/tools/cmd/goimports",
    "google.golang.org/grpc",
    "google.golang.org/grpc/backoff",
    "google.golang.org/grpc/channelz/service",
    "google.golang.org/grpc/codes",
    "google.golang.org/grpc/credentials",
    "google.golang.org/grpc/grpclog",
    "google.golang.org/grpc/metadata",
    "google.golang.org/grpc/reflection",
    "google.golang.org/grpc/status",
    "google.golang.org/protobuf/types/known/durationpb",
    "gopkg.in/alecthomas/kingpin.v2",
    "gopkg.in/reform.v1",
    "gopkg.in/reform.v1/dialects/postgresql",
    "gopkg.in/reform.v1/parse",
    "gopkg.in/reform.v1/reform",
    "gopkg.in/yaml.v3",
  ]
  solver-name = "gps-cdcl"
  solver-version = 1<|MERGE_RESOLUTION|>--- conflicted
+++ resolved
@@ -416,13 +416,8 @@
   version = "v0.7.2"
 
 [[projects]]
-<<<<<<< HEAD
   branch = "PMM-7405-check-conn-external-exporter"
   digest = "1:aac179f4cb898a68b45d9c1b84a877baf44cb0df7a92ee24afa698a468ef3e4b"
-=======
-  branch = "release/2.15"
-  digest = "1:a3113281b924c96d25babbdd2a7611ed58ff4e5184dab85353d4199666abe275"
->>>>>>> 1f2d91d8
   name = "github.com/percona/pmm"
   packages = [
     "api/agentpb",
@@ -446,11 +441,7 @@
     "version",
   ]
   pruneopts = "NUT"
-<<<<<<< HEAD
   revision = "ff710a4e21fba295c574e10aec573dcd3856f114"
-=======
-  revision = "def596e1aebacd0275ad18767f35951a252bc5fb"
->>>>>>> 1f2d91d8
 
 [[projects]]
   digest = "1:65230c46134944510adb8844cf4098b5c9fdd1dd11992c3980afc1d3e0c8e4bd"
